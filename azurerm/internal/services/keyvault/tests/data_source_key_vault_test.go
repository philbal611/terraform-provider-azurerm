--- conflicted
+++ resolved
@@ -98,10 +98,8 @@
 				Config: testAccDataSourceAzureRMKeyVault_enable_soft_delete(data),
 				Check: resource.ComposeTestCheckFunc(
 					testCheckAzureRMKeyVaultExists(data.ResourceName),
-<<<<<<< HEAD
 					resource.TestCheckResourceAttr(data.ResourceName, "soft_delete_enabled", "true"),
 					resource.TestCheckResourceAttr(data.ResourceName, "purge_protection_enabled", "false"),
-=======
 					resource.TestCheckResourceAttrSet(data.ResourceName, "tenant_id"),
 					resource.TestCheckResourceAttrSet(data.ResourceName, "sku_name"),
 					resource.TestCheckResourceAttrSet(data.ResourceName, "access_policy.0.tenant_id"),
@@ -110,8 +108,7 @@
 					resource.TestCheckResourceAttr(data.ResourceName, "access_policy.0.secret_permissions.0", "set"),
 					resource.TestCheckResourceAttr(data.ResourceName, "network_acls.#", "1"),
 					resource.TestCheckResourceAttr(data.ResourceName, "network_acls.0.default_action", "Allow"),
-					resource.TestCheckResourceAttr(data.ResourceName, "tags.%", "0"),
->>>>>>> 847d34bb
+					resource.TestCheckResourceAttr(data.ResourceName, "tags.%", "0")
 				),
 			},
 			{
